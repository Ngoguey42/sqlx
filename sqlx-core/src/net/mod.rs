--- conflicted
+++ resolved
@@ -2,8 +2,7 @@
 mod tls;
 
 pub use socket::Socket;
-<<<<<<< HEAD
-pub use tls::MaybeTlsStream;
+pub use tls::{CertificateInput, MaybeTlsStream};
 
 #[cfg(feature = "_rt-async-std")]
 type PollReadBuf<'a> = [u8];
@@ -15,7 +14,4 @@
 type PollReadOut = usize;
 
 #[cfg(any(feature = "_rt-actix", feature = "_rt-tokio"))]
-type PollReadOut = ();
-=======
-pub use tls::{CertificateInput, MaybeTlsStream};
->>>>>>> 8379728d
+type PollReadOut = ();